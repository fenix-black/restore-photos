--- conflicted
+++ resolved
@@ -401,16 +401,6 @@
   
   let finalPrompt: string;
   
-<<<<<<< HEAD
-  // Check if we have a pre-computed VEO3 JSON prompt from the analysis phase
-  if (useJsonFormat && imageAnalysis?.veoJsonPrompt) {
-    console.log('Using pre-computed VEO3 JSON prompt from analysis phase');
-    finalPrompt = imageAnalysis.veoJsonPrompt;
-  } else if (useJsonFormat) {
-    // Fallback: Generate JSON prompt now (will be slower, might timeout)
-    console.log('WARNING: Generating VEO3 JSON prompt on-demand (not pre-computed)');
-    finalPrompt = await convertPromptToVeoJson(prompt, imageAnalysis, { 
-=======
   // Use pre-computed VEO prompt if available
   if (veoJsonPrompt && useJsonFormat) {
     console.log('Using pre-computed VEO JSON prompt');
@@ -419,17 +409,12 @@
     // Fallback: Convert to JSON format if needed, passing the restored image for context
     console.log('Generating VEO JSON prompt on-demand');
     finalPrompt = await convertPromptToVeoJson(prompt, imageAnalysis, {
->>>>>>> 2e575c80
       base64: imageData.data, 
       mimeType: imageData.mimeType 
     });
   } else {
     finalPrompt = prompt;
   }
-<<<<<<< HEAD
-  
-=======
->>>>>>> 2e575c80
   console.log(`Starting Gemini video generation with ${useJsonFormat ? 'JSON' : 'text'} prompt format`);
   if (useJsonFormat) {
     console.log('VEO3 JSON prompt:', finalPrompt);
@@ -562,15 +547,6 @@
   
   let finalPrompt: string;
   
-<<<<<<< HEAD
-  // Check if we have a pre-computed VEO3 JSON prompt from the analysis phase
-  if (useJsonFormat && imageAnalysis?.veoJsonPrompt) {
-    console.log('Using pre-computed VEO3 JSON prompt from analysis phase');
-    finalPrompt = imageAnalysis.veoJsonPrompt;
-  } else if (useJsonFormat) {
-    // Fallback: Generate JSON prompt now (will be slower, might timeout)
-    console.log('WARNING: Generating VEO3 JSON prompt on-demand (not pre-computed)');
-=======
   // Use pre-computed VEO prompt if available
   if (veoJsonPrompt && useJsonFormat) {
     console.log('Using pre-computed VEO JSON prompt');
@@ -578,7 +554,6 @@
   } else if (useJsonFormat) {
     // Fallback: Convert to JSON format if needed, passing the restored image for context
     console.log('Generating VEO JSON prompt on-demand');
->>>>>>> 2e575c80
     finalPrompt = await convertPromptToVeoJson(prompt, imageAnalysis, { 
       base64: imageData.data, 
       mimeType: imageData.mimeType 
